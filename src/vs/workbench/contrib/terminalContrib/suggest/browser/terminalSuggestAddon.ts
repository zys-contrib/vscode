/*---------------------------------------------------------------------------------------------
 *  Copyright (c) Microsoft Corporation. All rights reserved.
 *  Licensed under the MIT License. See License.txt in the project root for license information.
 *--------------------------------------------------------------------------------------------*/

import type { ITerminalAddon, Terminal } from '@xterm/xterm';
import * as dom from 'vs/base/browser/dom';
import { Codicon } from 'vs/base/common/codicons';
import { Emitter, Event } from 'vs/base/common/event';
import { combinedDisposable, Disposable, MutableDisposable } from 'vs/base/common/lifecycle';
import { ThemeIcon } from 'vs/base/common/themables';
import { editorSuggestWidgetSelectedBackground } from 'vs/editor/contrib/suggest/browser/suggestWidget';
import { IContextKey } from 'vs/platform/contextkey/common/contextkey';
import { IInstantiationService } from 'vs/platform/instantiation/common/instantiation';
import { IStorageService, StorageScope, StorageTarget } from 'vs/platform/storage/common/storage';
import { activeContrastBorder } from 'vs/platform/theme/common/colorRegistry';
import { TerminalStorageKeys } from 'vs/workbench/contrib/terminal/common/terminalStorageKeys';
import { SimpleCompletionItem } from 'vs/workbench/services/suggest/browser/simpleCompletionItem';
import { LineContext, SimpleCompletionModel } from 'vs/workbench/services/suggest/browser/simpleCompletionModel';
import { ISimpleSelectedSuggestion, SimpleSuggestWidget } from 'vs/workbench/services/suggest/browser/simpleSuggestWidget';

import { IConfigurationService } from 'vs/platform/configuration/common/configuration';
import { TerminalCapability, type ITerminalCapabilityStore } from 'vs/platform/terminal/common/capabilities/capabilities';
import type { IPromptInputModel, IPromptInputModelState } from 'vs/platform/terminal/common/capabilities/commandDetection/promptInputModel';
import { ShellIntegrationOscPs } from 'vs/platform/terminal/common/xterm/shellIntegrationAddon';
import { getListStyles } from 'vs/platform/theme/browser/defaultStyles';
import type { IXtermCore } from 'vs/workbench/contrib/terminal/browser/xterm-private';
import { terminalSuggestConfigSection, type ITerminalSuggestConfiguration } from 'vs/workbench/contrib/terminalContrib/suggest/common/terminalSuggestConfiguration';

export const enum VSCodeSuggestOscPt {
	Completions = 'Completions',
	CompletionsPwshCommands = 'CompletionsPwshCommands',
	CompletionsBash = 'CompletionsBash',
	CompletionsBashFirstWord = 'CompletionsBashFirstWord'
}

export type CompressedPwshCompletion = [
	completionText: string,
	resultType: number,
	toolTip: string
];

export type PwshCompletion = {
	CompletionText: string;
	ResultType: number;
	ToolTip: string;
};


/**
 * A map of the pwsh result type enum's value to the corresponding icon to use in completions.
 *
 * | Value | Name              | Description
 * |-------|-------------------|------------
 * | 0     | Text              | An unknown result type, kept as text only
 * | 1     | History           | A history result type like the items out of get-history
 * | 2     | Command           | A command result type like the items out of get-command
 * | 3     | ProviderItem      | A provider item
 * | 4     | ProviderContainer | A provider container
 * | 5     | Property          | A property result type like the property items out of get-member
 * | 6     | Method            | A method result type like the method items out of get-member
 * | 7     | ParameterName     | A parameter name result type like the Parameters property out of get-command items
 * | 8     | ParameterValue    | A parameter value result type
 * | 9     | Variable          | A variable result type like the items out of get-childitem variable:
 * | 10    | Namespace         | A namespace
 * | 11    | Type              | A type name
 * | 12    | Keyword           | A keyword
 * | 13    | DynamicKeyword    | A dynamic keyword
 *
 * @see https://docs.microsoft.com/en-us/dotnet/api/system.management.automation.completionresulttype?view=powershellsdk-7.0.0
 */
const pwshTypeToIconMap: { [type: string]: ThemeIcon | undefined } = {
	0: Codicon.symbolText,
	1: Codicon.history,
	2: Codicon.symbolMethod,
	3: Codicon.symbolFile,
	4: Codicon.folder,
	5: Codicon.symbolProperty,
	6: Codicon.symbolMethod,
	7: Codicon.symbolVariable,
	8: Codicon.symbolValue,
	9: Codicon.symbolVariable,
	10: Codicon.symbolNamespace,
	11: Codicon.symbolInterface,
	12: Codicon.symbolKeyword,
	13: Codicon.symbolKeyword
};

export interface ISuggestController {
	selectPreviousSuggestion(): void;
	selectPreviousPageSuggestion(): void;
	selectNextSuggestion(): void;
	selectNextPageSuggestion(): void;
	acceptSelectedSuggestion(suggestion?: Pick<ISimpleSelectedSuggestion, 'item' | 'model'>): void;
	hideSuggestWidget(): void;
}

export class SuggestAddon extends Disposable implements ITerminalAddon, ISuggestController {
	private _terminal?: Terminal;

	private _promptInputModel?: IPromptInputModel;
	private readonly _promptInputModelSubscriptions = this._register(new MutableDisposable());

	private _mostRecentPromptInputState?: IPromptInputModelState;
	private _initialPromptInputState?: IPromptInputModelState;
	private _currentPromptInputState?: IPromptInputModelState;
	private _model?: SimpleCompletionModel;

	private _panel?: HTMLElement;
	private _screen?: HTMLElement;
	private _suggestWidget?: SimpleSuggestWidget;
	private _enableWidget: boolean = true;

	// TODO: Remove these in favor of prompt input state
	private _leadingLineContent?: string;
	private _cursorIndexDelta: number = 0;

	static requestCompletionsSequence = '\x1b[24~e'; // F12,e

	private readonly _onBell = this._register(new Emitter<void>());
	readonly onBell = this._onBell.event;
	private readonly _onAcceptedCompletion = this._register(new Emitter<string>());
	readonly onAcceptedCompletion = this._onAcceptedCompletion.event;

	constructor(
		private readonly _cachedPwshCommands: Set<SimpleCompletionItem>,
		private readonly _capabilities: ITerminalCapabilityStore,
		private readonly _terminalSuggestWidgetVisibleContextKey: IContextKey<boolean>,
		@IConfigurationService private readonly _configurationService: IConfigurationService,
		@IInstantiationService private readonly _instantiationService: IInstantiationService,
	) {
		super();

		this._register(Event.runAndSubscribe(Event.any(
			this._capabilities.onDidAddCapabilityType,
			this._capabilities.onDidRemoveCapabilityType
		), () => {
			const commandDetection = this._capabilities.get(TerminalCapability.CommandDetection);
			if (commandDetection) {
				if (this._promptInputModel !== commandDetection.promptInputModel) {
					this._promptInputModel = commandDetection.promptInputModel;
					this._promptInputModelSubscriptions.value = combinedDisposable(
						this._promptInputModel.onDidChangeInput(e => this._sync(e)),
						this._promptInputModel.onDidFinishInput(() => this.hideSuggestWidget()),
					);
				}
			} else {
				this._promptInputModel = undefined;
			}
		}));
	}

	activate(xterm: Terminal): void {
		this._terminal = xterm;
		this._register(xterm.parser.registerOscHandler(ShellIntegrationOscPs.VSCode, data => {
			return this._handleVSCodeSequence(data);
		}));
	}

	setPanel(panel: HTMLElement): void {
		this._panel = panel;
	}

	setScreen(screen: HTMLElement): void {
		this._screen = screen;
	}

	private _requestCompletions(): void {
		// TODO: Debounce? Prevent this flooding the channel
		this._onAcceptedCompletion.fire(SuggestAddon.requestCompletionsSequence);
	}

	private _sync(promptInputState: IPromptInputModelState): void {
		const config = this._configurationService.getValue<ITerminalSuggestConfiguration>(terminalSuggestConfigSection);

		if (!this._terminalSuggestWidgetVisibleContextKey.get()) {
			// If input has been added
			if (!this._mostRecentPromptInputState || promptInputState.cursorIndex > this._mostRecentPromptInputState.cursorIndex) {
				let sent = false;

				// Quick suggestions
				if (config.quickSuggestions) {
					const completionPrefix = promptInputState.value.substring(0, promptInputState.cursorIndex);
					if (promptInputState.cursorIndex === 1 || completionPrefix.match(/([\s\[])[^\s]$/)) {
						this._requestCompletions();
						sent = true;
					}
				}

				// Trigger characters
				if (config.suggestOnTriggerCharacters && !sent) {
					const lastChar = promptInputState.value.at(promptInputState.cursorIndex - 1);
					if (lastChar?.match(/[\\\/\-]/)) {
						this._requestCompletions();
						sent = true;
					}
				}
			}
		}

		this._mostRecentPromptInputState = promptInputState;
		if (!this._promptInputModel || !this._terminal || !this._suggestWidget || !this._initialPromptInputState || this._leadingLineContent === undefined) {
			return;
		}

		this._currentPromptInputState = promptInputState;

		// Hide the widget if the latest character was a space
		if (this._currentPromptInputState.cursorIndex > 1 && this._currentPromptInputState.value.at(this._currentPromptInputState.cursorIndex - 1) === ' ') {
			this.hideSuggestWidget();
			return;
		}

		// Hide the widget if the cursor moves to the left of the initial position as the
		// completions are no longer valid
		if (this._currentPromptInputState.cursorIndex < this._initialPromptInputState.cursorIndex) {
			this.hideSuggestWidget();
			return;
		}

		if (this._terminalSuggestWidgetVisibleContextKey.get()) {
			this._cursorIndexDelta = this._currentPromptInputState.cursorIndex - this._initialPromptInputState.cursorIndex;
			const lineContext = new LineContext(this._leadingLineContent + this._currentPromptInputState.value.substring(this._leadingLineContent.length, this._leadingLineContent.length + this._cursorIndexDelta), this._cursorIndexDelta);
			this._suggestWidget.setLineContext(lineContext);
		}

		// Hide and clear model if there are no more items
		if (!this._suggestWidget.hasCompletions()) {
			this.hideSuggestWidget();
			return;
		}

		const dimensions = this._getTerminalDimensions();
		if (!dimensions.width || !dimensions.height) {
			return;
		}
		// TODO: What do frozen and auto do?
		const xtermBox = this._screen!.getBoundingClientRect();

		this._suggestWidget.showSuggestions(0, false, false, {
			left: xtermBox.left + this._terminal.buffer.active.cursorX * dimensions.width,
			top: xtermBox.top + this._terminal.buffer.active.cursorY * dimensions.height,
			height: dimensions.height
		});
	}

	private _handleVSCodeSequence(data: string): boolean | Promise<boolean> {
		if (!this._terminal) {
			return false;
		}

		// Pass the sequence along to the capability
		const [command, ...args] = data.split(';');
		switch (command) {
			case VSCodeSuggestOscPt.Completions:
				this._handleCompletionsSequence(this._terminal, data, command, args);
				return true;
			case VSCodeSuggestOscPt.CompletionsBash:
				this._handleCompletionsBashSequence(this._terminal, data, command, args);
				return true;
			case VSCodeSuggestOscPt.CompletionsBashFirstWord:
				return this._handleCompletionsBashFirstWordSequence(this._terminal, data, command, args);
		}

		// Unrecognized sequence
		return false;
	}

	private _handleCompletionsSequence(terminal: Terminal, data: string, command: string, args: string[]): void {
		// Nothing to handle if the terminal is not attached
		if (!terminal.element || !this._enableWidget || !this._promptInputModel) {
			return;
		}

		let replacementIndex = 0;
		let replacementLength = this._promptInputModel.cursorIndex;

		const payload = data.slice(command.length + args[0].length + args[1].length + args[2].length + 4/*semi-colons*/);
		const rawCompletions: PwshCompletion | PwshCompletion[] | CompressedPwshCompletion[] | CompressedPwshCompletion = args.length === 0 || payload.length === 0 ? undefined : JSON.parse(payload);
		const completions = parseCompletionsFromShell(rawCompletions);

		this._leadingLineContent = this._promptInputModel.value.substring(0, this._promptInputModel.cursorIndex);

		const firstChar = this._leadingLineContent.length === 0 ? '' : this._leadingLineContent[0];
		// This is a TabExpansion2 result
		if (this._leadingLineContent.trim().includes(' ') || firstChar === '[') {
			replacementIndex = parseInt(args[0]);
			replacementLength = parseInt(args[1]);
			this._leadingLineContent = this._promptInputModel.value.substring(0, this._promptInputModel.cursorIndex);
		}
		// This is a global command, add cached commands list to completions
		else {
			completions.push(...this._cachedPwshCommands);
		}

		this._currentPromptInputState = {
			value: this._promptInputModel.value,
			cursorIndex: this._promptInputModel.cursorIndex,
			ghostTextIndex: this._promptInputModel.ghostTextIndex
		};
		this._cursorIndexDelta = 0;
		const lineContext = new LineContext(this._leadingLineContent + this._currentPromptInputState.value.substring(this._leadingLineContent.length, this._leadingLineContent.length + this._cursorIndexDelta), this._cursorIndexDelta);
		const model = new SimpleCompletionModel(completions, lineContext, replacementIndex, replacementLength);
		this._handleCompletionModel(model);
	}

	// TODO: These aren't persisted across reloads
	// TODO: Allow triggering anywhere in the first word based on the cached completions
	private _cachedBashAliases: Set<SimpleCompletionItem> = new Set();
	private _cachedBashBuiltins: Set<SimpleCompletionItem> = new Set();
	private _cachedBashCommands: Set<SimpleCompletionItem> = new Set();
	private _cachedBashKeywords: Set<SimpleCompletionItem> = new Set();
	private _cachedFirstWord?: SimpleCompletionItem[];
	private _handleCompletionsBashFirstWordSequence(terminal: Terminal, data: string, command: string, args: string[]): boolean {
		const type = args[0];
		const completionList: string[] = data.slice(command.length + type.length + 2/*semi-colons*/).split(';');
		let set: Set<SimpleCompletionItem>;
		switch (type) {
			case 'alias': set = this._cachedBashAliases; break;
			case 'builtin': set = this._cachedBashBuiltins; break;
			case 'command': set = this._cachedBashCommands; break;
			case 'keyword': set = this._cachedBashKeywords; break;
			default: return false;
		}
		set.clear();
		const distinctLabels: Set<string> = new Set();
		for (const label of completionList) {
			distinctLabels.add(label);
		}
		for (const label of distinctLabels) {
			set.add(new SimpleCompletionItem({
				label,
				icon: Codicon.symbolString,
				detail: type
			}));
		}
		// Invalidate compound list cache
		this._cachedFirstWord = undefined;
		return true;
	}

	private _handleCompletionsBashSequence(terminal: Terminal, data: string, command: string, args: string[]): void {
		// Nothing to handle if the terminal is not attached
		if (!terminal.element) {
			return;
		}

		let replacementIndex = parseInt(args[0]);
		const replacementLength = parseInt(args[1]);
		if (!args[2]) {
			this._onBell.fire();
			return;
		}

		const completionList: string[] = data.slice(command.length + args[0].length + args[1].length + args[2].length + 4/*semi-colons*/).split(';');
		// TODO: Create a trigger suggest command which encapsulates sendSequence and uses cached if available
		let completions: SimpleCompletionItem[];
		// TODO: This 100 is a hack just for the prototype, this should get it based on some terminal input model
		if (replacementIndex !== 100 && completionList.length > 0) {
			completions = completionList.map(label => {
				return new SimpleCompletionItem({
					label: label,
					icon: Codicon.symbolProperty
				});
			});
		} else {
			replacementIndex = 0;
			if (!this._cachedFirstWord) {
				this._cachedFirstWord = [
					...this._cachedBashAliases,
					...this._cachedBashBuiltins,
					...this._cachedBashCommands,
					...this._cachedBashKeywords
				];
				this._cachedFirstWord.sort((a, b) => {
					const aCode = a.completion.label.charCodeAt(0);
					const bCode = b.completion.label.charCodeAt(0);
					const isANonAlpha = aCode < 65 || aCode > 90 && aCode < 97 || aCode > 122 ? 1 : 0;
					const isBNonAlpha = bCode < 65 || bCode > 90 && bCode < 97 || bCode > 122 ? 1 : 0;
					if (isANonAlpha !== isBNonAlpha) {
						return isANonAlpha - isBNonAlpha;
					}
					return a.completion.label.localeCompare(b.completion.label);
				});
			}
			completions = this._cachedFirstWord;
		}
		if (completions.length === 0) {
			return;
		}

		this._leadingLineContent = completions[0].completion.label.slice(0, replacementLength);
		const model = new SimpleCompletionModel(completions, new LineContext(this._leadingLineContent, replacementIndex), replacementIndex, replacementLength);
		if (completions.length === 1) {
			const insertText = completions[0].completion.label.substring(replacementLength);
			if (insertText.length === 0) {
				this._onBell.fire();
				return;
			}
		}
		this._handleCompletionModel(model);
	}

	private _getTerminalDimensions(): { width: number; height: number } {
		const cssCellDims = (this._terminal as any as { _core: IXtermCore })._core._renderService.dimensions.css.cell;
		return {
			width: cssCellDims.width,
			height: cssCellDims.height,
		};
	}

	private _handleCompletionModel(model: SimpleCompletionModel): void {
		if (model.items.length === 0 || !this._terminal?.element || !this._promptInputModel) {
			return;
		}
		this._model = model;
		const suggestWidget = this._ensureSuggestWidget(this._terminal);
		const dimensions = this._getTerminalDimensions();
		if (!dimensions.width || !dimensions.height) {
			return;
		}
		// TODO: What do frozen and auto do?
		const xtermBox = this._screen!.getBoundingClientRect();
		this._initialPromptInputState = {
			value: this._promptInputModel.value,
			cursorIndex: this._promptInputModel.cursorIndex,
			ghostTextIndex: this._promptInputModel.ghostTextIndex
		};
		suggestWidget.setCompletionModel(model);
		suggestWidget.showSuggestions(0, false, false, {
			left: xtermBox.left + this._terminal.buffer.active.cursorX * dimensions.width,
			top: xtermBox.top + this._terminal.buffer.active.cursorY * dimensions.height,
			height: dimensions.height
		});
	}

	private _ensureSuggestWidget(terminal: Terminal): SimpleSuggestWidget {
		this._terminalSuggestWidgetVisibleContextKey.set(true);
		if (!this._suggestWidget) {
			this._suggestWidget = this._register(this._instantiationService.createInstance(
				SimpleSuggestWidget,
				this._panel!,
				this._instantiationService.createInstance(PersistedWidgetSize),
				{}
			));
			this._suggestWidget.list.style(getListStyles({
				listInactiveFocusBackground: editorSuggestWidgetSelectedBackground,
				listInactiveFocusOutline: activeContrastBorder
			}));
			this._register(this._suggestWidget.onDidSelect(async e => this.acceptSelectedSuggestion(e)));
			this._register(this._suggestWidget.onDidHide(() => this._terminalSuggestWidgetVisibleContextKey.set(false)));
			this._register(this._suggestWidget.onDidShow(() => this._terminalSuggestWidgetVisibleContextKey.set(true)));
		}
		return this._suggestWidget;
	}

	selectPreviousSuggestion(): void {
		this._suggestWidget?.selectPrevious();
	}

	selectPreviousPageSuggestion(): void {
		this._suggestWidget?.selectPreviousPage();
	}

	selectNextSuggestion(): void {
		this._suggestWidget?.selectNext();
	}

	selectNextPageSuggestion(): void {
		this._suggestWidget?.selectNextPage();
	}

	acceptSelectedSuggestion(suggestion?: Pick<ISimpleSelectedSuggestion, 'item' | 'model'>, respectRunOnEnter?: boolean): void {
		if (!suggestion) {
			suggestion = this._suggestWidget?.getFocusedItem();
		}
		const initialPromptInputState = this._initialPromptInputState ?? this._mostRecentPromptInputState;
		if (!suggestion || !initialPromptInputState || !this._leadingLineContent || !this._model) {
			return;
		}
		this._suggestWidget?.hide();

		const currentPromptInputState = this._currentPromptInputState ?? initialPromptInputState;

		// The replacement text is any text after the replacement index for the completions, this
		// includes any text that was there before the completions were requested and any text added
		// since to refine the completion.
		const replacementText = currentPromptInputState.value.substring(this._model.replacementIndex, currentPromptInputState.cursorIndex);

		// Right side of replacement text in the same word
		let rightSideReplacementText = '';
		if (
			// The line didn't end with ghost text
			(currentPromptInputState.ghostTextIndex === -1 || currentPromptInputState.ghostTextIndex > currentPromptInputState.cursorIndex) &&
			// There is more than one charatcer
			currentPromptInputState.value.length > currentPromptInputState.cursorIndex + 1 &&
			// THe next character is not a space
			currentPromptInputState.value.at(currentPromptInputState.cursorIndex) !== ' '
		) {
			const spaceIndex = currentPromptInputState.value.substring(currentPromptInputState.cursorIndex, currentPromptInputState.ghostTextIndex === -1 ? undefined : currentPromptInputState.ghostTextIndex).indexOf(' ');
			rightSideReplacementText = currentPromptInputState.value.substring(currentPromptInputState.cursorIndex, spaceIndex === -1 ? undefined : currentPromptInputState.cursorIndex + spaceIndex);
		}

		const completion = suggestion.item.completion;
		const completionText = completion.completionText ?? completion.label;

		let runOnEnter = false;
		if (respectRunOnEnter) {
			const runOnEnterConfig = this._configurationService.getValue<ITerminalSuggestConfiguration>(terminalSuggestConfigSection).runOnEnter;
			switch (runOnEnterConfig) {
				case 'always': {
					runOnEnter = true;
					break;
				}
				case 'exactMatch': {
					runOnEnter = replacementText.toLowerCase() === completionText.toLowerCase();
					break;
				}
				case 'exactMatchIgnoreExtension': {
					runOnEnter = replacementText.toLowerCase() === completionText.toLowerCase();
					if (completion.icon === Codicon.symbolFile || completion.icon === Codicon.symbolMethod) {
						runOnEnter ||= replacementText.toLowerCase() === completionText.toLowerCase().replace(/\.[^\.]+$/, '');
					}
					break;
				}
			}
		}

		// Send the completion
		this._onAcceptedCompletion.fire([
			// Backspace (left) to remove all additional input
			'\x7F'.repeat(replacementText.length),
			// Delete (right) to remove any additional text in the same word
			'\x1b[3~'.repeat(rightSideReplacementText.length),
			// Write the completion
<<<<<<< HEAD
			completion.completionText ?? completion.label,
			// Run on enter if needed
			runOnEnter ? '\r' : ''
=======
			suggestion.item.completion.label,
>>>>>>> c6c52795
		].join(''));

		this.hideSuggestWidget();
	}

	hideSuggestWidget(): void {
		this._initialPromptInputState = undefined;
		this._currentPromptInputState = undefined;
		this._suggestWidget?.hide();
	}
}

class PersistedWidgetSize {

	private readonly _key = TerminalStorageKeys.TerminalSuggestSize;

	constructor(
		@IStorageService private readonly _storageService: IStorageService
	) {
	}

	restore(): dom.Dimension | undefined {
		const raw = this._storageService.get(this._key, StorageScope.PROFILE) ?? '';
		try {
			const obj = JSON.parse(raw);
			if (dom.Dimension.is(obj)) {
				return dom.Dimension.lift(obj);
			}
		} catch {
			// ignore
		}
		return undefined;
	}

	store(size: dom.Dimension) {
		this._storageService.store(this._key, JSON.stringify(size), StorageScope.PROFILE, StorageTarget.MACHINE);
	}

	reset(): void {
		this._storageService.remove(this._key, StorageScope.PROFILE);
	}
}

export function parseCompletionsFromShell(rawCompletions: PwshCompletion | PwshCompletion[] | CompressedPwshCompletion[] | CompressedPwshCompletion) {
	if (!rawCompletions) {
		return [];
	}
	if (!Array.isArray(rawCompletions)) {
		return [rawCompletions].map(e => (new SimpleCompletionItem({
			label: e.CompletionText,
			icon: pwshTypeToIconMap[e.ResultType],
			detail: e.ToolTip
		})));
	}
	if (rawCompletions.length === 0) {
		return [];
	}
	if (typeof rawCompletions[0] === 'string') {
		return [rawCompletions as CompressedPwshCompletion].map(e => (new SimpleCompletionItem({
			label: e[0],
			icon: pwshTypeToIconMap[e[1]],
			detail: e[2]
		})));
	}
	if (Array.isArray(rawCompletions[0])) {
		return (rawCompletions as CompressedPwshCompletion[]).map(e => (new SimpleCompletionItem({
			label: e[0],
			icon: pwshTypeToIconMap[e[1]],
			detail: e[2]
		})));
	}
	return (rawCompletions as PwshCompletion[]).map(e => (new SimpleCompletionItem({
		label: e.CompletionText, // e.ListItemText,
		icon: pwshTypeToIconMap[e.ResultType],
		detail: e.ToolTip
	})));
}<|MERGE_RESOLUTION|>--- conflicted
+++ resolved
@@ -502,7 +502,7 @@
 		}
 
 		const completion = suggestion.item.completion;
-		const completionText = completion.completionText ?? completion.label;
+		const completionText = completion.label;
 
 		let runOnEnter = false;
 		if (respectRunOnEnter) {
@@ -533,13 +533,9 @@
 			// Delete (right) to remove any additional text in the same word
 			'\x1b[3~'.repeat(rightSideReplacementText.length),
 			// Write the completion
-<<<<<<< HEAD
-			completion.completionText ?? completion.label,
+			completion.label,
 			// Run on enter if needed
 			runOnEnter ? '\r' : ''
-=======
-			suggestion.item.completion.label,
->>>>>>> c6c52795
 		].join(''));
 
 		this.hideSuggestWidget();
