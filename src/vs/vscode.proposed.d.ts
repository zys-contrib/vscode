/*---------------------------------------------------------------------------------------------
 *  Copyright (c) Microsoft Corporation. All rights reserved.
 *  Licensed under the MIT License. See License.txt in the project root for license information.
 *--------------------------------------------------------------------------------------------*/

/**
 * This is the place for API experiments and proposals.
 * These API are NOT stable and subject to change. They are only available in the Insiders
 * distribution and CANNOT be used in published extensions.
 *
 * To test these API in local environment:
 * - Use Insiders release of VS Code.
 * - Add `"enableProposedApi": true` to your package.json.
 * - Copy this file to your project.
 */

declare module 'vscode' {

	//#region https://github.com/microsoft/vscode/issues/93686

	/**
	 * An error type should be used to signal cancellation of an operation.
	 *
	 * This type can be used in response to a cancellation token or when an
	 * operation is being cancelled by the executor of that operation.
	 */
	export class CancellationError extends Error {

		/**
		 * Creates a new cancellation error.
		 */
		constructor();
	}


	//#endregion

	// #region auth provider: https://github.com/microsoft/vscode/issues/88309

	/**
	 * An [event](#Event) which fires when an [AuthenticationProvider](#AuthenticationProvider) is added or removed.
	 */
	export interface AuthenticationProvidersChangeEvent {
		/**
		 * The ids of the [authenticationProvider](#AuthenticationProvider)s that have been added.
		 */
		readonly added: ReadonlyArray<AuthenticationProviderInformation>;

		/**
		 * The ids of the [authenticationProvider](#AuthenticationProvider)s that have been removed.
		 */
		readonly removed: ReadonlyArray<AuthenticationProviderInformation>;
	}

	/**
	* An [event](#Event) which fires when an [AuthenticationSession](#AuthenticationSession) is added, removed, or changed.
	*/
	export interface AuthenticationProviderAuthenticationSessionsChangeEvent {
		/**
		 * The ids of the [AuthenticationSession](#AuthenticationSession)s that have been added.
		*/
		readonly added: ReadonlyArray<string>;

		/**
		 * The ids of the [AuthenticationSession](#AuthenticationSession)s that have been removed.
		 */
		readonly removed: ReadonlyArray<string>;

		/**
		 * The ids of the [AuthenticationSession](#AuthenticationSession)s that have been changed.
		 */
		readonly changed: ReadonlyArray<string>;
	}

	/**
	 * **WARNING** When writing an AuthenticationProvider, `id` should be treated as part of your extension's
	 * API, changing it is a breaking change for all extensions relying on the provider. The id is
	 * treated case-sensitively.
	 */
	export interface AuthenticationProvider {
		/**
		 * Used as an identifier for extensions trying to work with a particular
		 * provider: 'microsoft', 'github', etc. id must be unique, registering
		 * another provider with the same id will fail.
		 */
		readonly id: string;

		/**
		 * The human-readable name of the provider.
		 */
		readonly label: string;

		/**
		 * Whether it is possible to be signed into multiple accounts at once with this provider
		*/
		readonly supportsMultipleAccounts: boolean;

		/**
		 * An [event](#Event) which fires when the array of sessions has changed, or data
		 * within a session has changed.
		 */
		readonly onDidChangeSessions: Event<AuthenticationProviderAuthenticationSessionsChangeEvent>;

		/**
		 * Returns an array of current sessions.
		 */
		// eslint-disable-next-line vscode-dts-provider-naming
		getSessions(): Thenable<ReadonlyArray<AuthenticationSession>>;

		/**
		 * Prompts a user to login.
		 */
		// eslint-disable-next-line vscode-dts-provider-naming
		login(scopes: string[]): Thenable<AuthenticationSession>;

		/**
		 * Removes the session corresponding to session id.
		 * @param sessionId The session id to log out of
		 */
		// eslint-disable-next-line vscode-dts-provider-naming
		logout(sessionId: string): Thenable<void>;
	}

	export namespace authentication {
		/**
		 * Register an authentication provider.
		 *
		 * There can only be one provider per id and an error is being thrown when an id
		 * has already been used by another provider.
		 *
		 * @param provider The authentication provider provider.
		 * @return A [disposable](#Disposable) that unregisters this provider when being disposed.
		 */
		export function registerAuthenticationProvider(provider: AuthenticationProvider): Disposable;

		/**
		 * @deprecated - getSession should now trigger extension activation.
		 * Fires with the provider id that was registered or unregistered.
		 */
		export const onDidChangeAuthenticationProviders: Event<AuthenticationProvidersChangeEvent>;

		/**
		 * An array of the information of authentication providers that are currently registered.
		 */
		export const providers: ReadonlyArray<AuthenticationProviderInformation>;

		/**
		* Logout of a specific session.
		* @param providerId The id of the provider to use
		* @param sessionId The session id to remove
		* provider
		*/
		export function logout(providerId: string, sessionId: string): Thenable<void>;
	}

	//#endregion

	//#region @alexdima - resolvers

	export interface RemoteAuthorityResolverContext {
		resolveAttempt: number;
	}

	export class ResolvedAuthority {
		readonly host: string;
		readonly port: number;
		readonly connectionToken: string | undefined;

		constructor(host: string, port: number, connectionToken?: string);
	}

	export interface ResolvedOptions {
		extensionHostEnv?: { [key: string]: string | null; };
	}

	export interface TunnelOptions {
		remoteAddress: { port: number, host: string; };
		// The desired local port. If this port can't be used, then another will be chosen.
		localAddressPort?: number;
		label?: string;
	}

	export interface TunnelDescription {
		remoteAddress: { port: number, host: string; };
		//The complete local address(ex. localhost:1234)
		localAddress: { port: number, host: string; } | string;
	}

	export interface Tunnel extends TunnelDescription {
		// Implementers of Tunnel should fire onDidDispose when dispose is called.
		onDidDispose: Event<void>;
		dispose(): void | Thenable<void>;
	}

	/**
	 * Used as part of the ResolverResult if the extension has any candidate,
	 * published, or forwarded ports.
	 */
	export interface TunnelInformation {
		/**
		 * Tunnels that are detected by the extension. The remotePort is used for display purposes.
		 * The localAddress should be the complete local address (ex. localhost:1234) for connecting to the port. Tunnels provided through
		 * detected are read-only from the forwarded ports UI.
		 */
		environmentTunnels?: TunnelDescription[];

	}

	export interface TunnelCreationOptions {
		/**
		 * True when the local operating system will require elevation to use the requested local port.
		 */
		elevationRequired?: boolean;
	}

	export type ResolverResult = ResolvedAuthority & ResolvedOptions & TunnelInformation;

	export class RemoteAuthorityResolverError extends Error {
		static NotAvailable(message?: string, handled?: boolean): RemoteAuthorityResolverError;
		static TemporarilyNotAvailable(message?: string): RemoteAuthorityResolverError;

		constructor(message?: string);
	}

	export interface RemoteAuthorityResolver {
		resolve(authority: string, context: RemoteAuthorityResolverContext): ResolverResult | Thenable<ResolverResult>;
		/**
		 * Can be optionally implemented if the extension can forward ports better than the core.
		 * When not implemented, the core will use its default forwarding logic.
		 * When implemented, the core will use this to forward ports.
		 *
		 * To enable the "Change Local Port" action on forwarded ports, make sure to set the `localAddress` of
		 * the returned `Tunnel` to a `{ port: number, host: string; }` and not a string.
		 */
		tunnelFactory?: (tunnelOptions: TunnelOptions, tunnelCreationOptions: TunnelCreationOptions) => Thenable<Tunnel> | undefined;

		/**p
		 * Provides filtering for candidate ports.
		 */
		showCandidatePort?: (host: string, port: number, detail: string) => Thenable<boolean>;

		/**
		 * Lets the resolver declare which tunnel factory features it supports.
		 * UNDER DISCUSSION! MAY CHANGE SOON.
		 */
		tunnelFeatures?: {
			elevation: boolean;
		};
	}

	export namespace workspace {
		/**
		 * Forwards a port. If the current resolver implements RemoteAuthorityResolver:forwardPort then that will be used to make the tunnel.
		 * By default, openTunnel only support localhost; however, RemoteAuthorityResolver:tunnelFactory can be used to support other ips.
		 *
		 * @throws When run in an environment without a remote.
		 *
		 * @param tunnelOptions The `localPort` is a suggestion only. If that port is not available another will be chosen.
		 */
		export function openTunnel(tunnelOptions: TunnelOptions): Thenable<Tunnel>;

		/**
		 * Gets an array of the currently available tunnels. This does not include environment tunnels, only tunnels that have been created by the user.
		 * Note that these are of type TunnelDescription and cannot be disposed.
		 */
		export let tunnels: Thenable<TunnelDescription[]>;

		/**
		 * Fired when the list of tunnels has changed.
		 */
		export const onDidChangeTunnels: Event<void>;
	}

	export interface ResourceLabelFormatter {
		scheme: string;
		authority?: string;
		formatting: ResourceLabelFormatting;
	}

	export interface ResourceLabelFormatting {
		label: string; // myLabel:/${path}
		// For historic reasons we use an or string here. Once we finalize this API we should start using enums instead and adopt it in extensions.
		// eslint-disable-next-line vscode-dts-literal-or-types
		separator: '/' | '\\' | '';
		tildify?: boolean;
		normalizeDriveLetter?: boolean;
		workspaceSuffix?: string;
		authorityPrefix?: string;
		stripPathStartingSeparator?: boolean;
	}

	export namespace workspace {
		export function registerRemoteAuthorityResolver(authorityPrefix: string, resolver: RemoteAuthorityResolver): Disposable;
		export function registerResourceLabelFormatter(formatter: ResourceLabelFormatter): Disposable;
	}

	//#endregion

	//#region editor insets: https://github.com/microsoft/vscode/issues/85682

	export interface WebviewEditorInset {
		readonly editor: TextEditor;
		readonly line: number;
		readonly height: number;
		readonly webview: Webview;
		readonly onDidDispose: Event<void>;
		dispose(): void;
	}

	export namespace window {
		export function createWebviewTextEditorInset(editor: TextEditor, line: number, height: number, options?: WebviewOptions): WebviewEditorInset;
	}

	//#endregion

	//#region read/write in chunks: https://github.com/microsoft/vscode/issues/84515

	export interface FileSystemProvider {
		open?(resource: Uri, options: { create: boolean; }): number | Thenable<number>;
		close?(fd: number): void | Thenable<void>;
		read?(fd: number, pos: number, data: Uint8Array, offset: number, length: number): number | Thenable<number>;
		write?(fd: number, pos: number, data: Uint8Array, offset: number, length: number): number | Thenable<number>;
	}

	//#endregion

	//#region TextSearchProvider: https://github.com/microsoft/vscode/issues/59921

	/**
	 * The parameters of a query for text search.
	 */
	export interface TextSearchQuery {
		/**
		 * The text pattern to search for.
		 */
		pattern: string;

		/**
		 * Whether or not `pattern` should match multiple lines of text.
		 */
		isMultiline?: boolean;

		/**
		 * Whether or not `pattern` should be interpreted as a regular expression.
		 */
		isRegExp?: boolean;

		/**
		 * Whether or not the search should be case-sensitive.
		 */
		isCaseSensitive?: boolean;

		/**
		 * Whether or not to search for whole word matches only.
		 */
		isWordMatch?: boolean;
	}

	/**
	 * A file glob pattern to match file paths against.
	 * TODO@roblourens merge this with the GlobPattern docs/definition in vscode.d.ts.
	 * @see [GlobPattern](#GlobPattern)
	 */
	export type GlobString = string;

	/**
	 * Options common to file and text search
	 */
	export interface SearchOptions {
		/**
		 * The root folder to search within.
		 */
		folder: Uri;

		/**
		 * Files that match an `includes` glob pattern should be included in the search.
		 */
		includes: GlobString[];

		/**
		 * Files that match an `excludes` glob pattern should be excluded from the search.
		 */
		excludes: GlobString[];

		/**
		 * Whether external files that exclude files, like .gitignore, should be respected.
		 * See the vscode setting `"search.useIgnoreFiles"`.
		 */
		useIgnoreFiles: boolean;

		/**
		 * Whether symlinks should be followed while searching.
		 * See the vscode setting `"search.followSymlinks"`.
		 */
		followSymlinks: boolean;

		/**
		 * Whether global files that exclude files, like .gitignore, should be respected.
		 * See the vscode setting `"search.useGlobalIgnoreFiles"`.
		 */
		useGlobalIgnoreFiles: boolean;
	}

	/**
	 * Options to specify the size of the result text preview.
	 * These options don't affect the size of the match itself, just the amount of preview text.
	 */
	export interface TextSearchPreviewOptions {
		/**
		 * The maximum number of lines in the preview.
		 * Only search providers that support multiline search will ever return more than one line in the match.
		 */
		matchLines: number;

		/**
		 * The maximum number of characters included per line.
		 */
		charsPerLine: number;
	}

	/**
	 * Options that apply to text search.
	 */
	export interface TextSearchOptions extends SearchOptions {
		/**
		 * The maximum number of results to be returned.
		 */
		maxResults: number;

		/**
		 * Options to specify the size of the result text preview.
		 */
		previewOptions?: TextSearchPreviewOptions;

		/**
		 * Exclude files larger than `maxFileSize` in bytes.
		 */
		maxFileSize?: number;

		/**
		 * Interpret files using this encoding.
		 * See the vscode setting `"files.encoding"`
		 */
		encoding?: string;

		/**
		 * Number of lines of context to include before each match.
		 */
		beforeContext?: number;

		/**
		 * Number of lines of context to include after each match.
		 */
		afterContext?: number;
	}

	/**
	 * Information collected when text search is complete.
	 */
	export interface TextSearchComplete {
		/**
		 * Whether the search hit the limit on the maximum number of search results.
		 * `maxResults` on [`TextSearchOptions`](#TextSearchOptions) specifies the max number of results.
		 * - If exactly that number of matches exist, this should be false.
		 * - If `maxResults` matches are returned and more exist, this should be true.
		 * - If search hits an internal limit which is less than `maxResults`, this should be true.
		 */
		limitHit?: boolean;
	}

	/**
	 * A preview of the text result.
	 */
	export interface TextSearchMatchPreview {
		/**
		 * The matching lines of text, or a portion of the matching line that contains the match.
		 */
		text: string;

		/**
		 * The Range within `text` corresponding to the text of the match.
		 * The number of matches must match the TextSearchMatch's range property.
		 */
		matches: Range | Range[];
	}

	/**
	 * A match from a text search
	 */
	export interface TextSearchMatch {
		/**
		 * The uri for the matching document.
		 */
		uri: Uri;

		/**
		 * The range of the match within the document, or multiple ranges for multiple matches.
		 */
		ranges: Range | Range[];

		/**
		 * A preview of the text match.
		 */
		preview: TextSearchMatchPreview;
	}

	/**
	 * A line of context surrounding a TextSearchMatch.
	 */
	export interface TextSearchContext {
		/**
		 * The uri for the matching document.
		 */
		uri: Uri;

		/**
		 * One line of text.
		 * previewOptions.charsPerLine applies to this
		 */
		text: string;

		/**
		 * The line number of this line of context.
		 */
		lineNumber: number;
	}

	export type TextSearchResult = TextSearchMatch | TextSearchContext;

	/**
	 * A TextSearchProvider provides search results for text results inside files in the workspace.
	 */
	export interface TextSearchProvider {
		/**
		 * Provide results that match the given text pattern.
		 * @param query The parameters for this query.
		 * @param options A set of options to consider while searching.
		 * @param progress A progress callback that must be invoked for all results.
		 * @param token A cancellation token.
		 */
		provideTextSearchResults(query: TextSearchQuery, options: TextSearchOptions, progress: Progress<TextSearchResult>, token: CancellationToken): ProviderResult<TextSearchComplete>;
	}

	//#endregion

	//#region FileSearchProvider: https://github.com/microsoft/vscode/issues/73524

	/**
	 * The parameters of a query for file search.
	 */
	export interface FileSearchQuery {
		/**
		 * The search pattern to match against file paths.
		 */
		pattern: string;
	}

	/**
	 * Options that apply to file search.
	 */
	export interface FileSearchOptions extends SearchOptions {
		/**
		 * The maximum number of results to be returned.
		 */
		maxResults?: number;

		/**
		 * A CancellationToken that represents the session for this search query. If the provider chooses to, this object can be used as the key for a cache,
		 * and searches with the same session object can search the same cache. When the token is cancelled, the session is complete and the cache can be cleared.
		 */
		session?: CancellationToken;
	}

	/**
	 * A FileSearchProvider provides search results for files in the given folder that match a query string. It can be invoked by quickopen or other extensions.
	 *
	 * A FileSearchProvider is the more powerful of two ways to implement file search in VS Code. Use a FileSearchProvider if you wish to search within a folder for
	 * all files that match the user's query.
	 *
	 * The FileSearchProvider will be invoked on every keypress in quickopen. When `workspace.findFiles` is called, it will be invoked with an empty query string,
	 * and in that case, every file in the folder should be returned.
	 */
	export interface FileSearchProvider {
		/**
		 * Provide the set of files that match a certain file path pattern.
		 * @param query The parameters for this query.
		 * @param options A set of options to consider while searching files.
		 * @param token A cancellation token.
		 */
		provideFileSearchResults(query: FileSearchQuery, options: FileSearchOptions, token: CancellationToken): ProviderResult<Uri[]>;
	}

	export namespace workspace {
		/**
		 * Register a search provider.
		 *
		 * Only one provider can be registered per scheme.
		 *
		 * @param scheme The provider will be invoked for workspace folders that have this file scheme.
		 * @param provider The provider.
		 * @return A [disposable](#Disposable) that unregisters this provider when being disposed.
		 */
		export function registerFileSearchProvider(scheme: string, provider: FileSearchProvider): Disposable;

		/**
		 * Register a text search provider.
		 *
		 * Only one provider can be registered per scheme.
		 *
		 * @param scheme The provider will be invoked for workspace folders that have this file scheme.
		 * @param provider The provider.
		 * @return A [disposable](#Disposable) that unregisters this provider when being disposed.
		 */
		export function registerTextSearchProvider(scheme: string, provider: TextSearchProvider): Disposable;
	}

	//#endregion

	//#region findTextInFiles: https://github.com/microsoft/vscode/issues/59924

	/**
	 * Options that can be set on a findTextInFiles search.
	 */
	export interface FindTextInFilesOptions {
		/**
		 * A [glob pattern](#GlobPattern) that defines the files to search for. The glob pattern
		 * will be matched against the file paths of files relative to their workspace. Use a [relative pattern](#RelativePattern)
		 * to restrict the search results to a [workspace folder](#WorkspaceFolder).
		 */
		include?: GlobPattern;

		/**
		 * A [glob pattern](#GlobPattern) that defines files and folders to exclude. The glob pattern
		 * will be matched against the file paths of resulting matches relative to their workspace. When `undefined`, default excludes will
		 * apply.
		 */
		exclude?: GlobPattern;

		/**
		 * Whether to use the default and user-configured excludes. Defaults to true.
		 */
		useDefaultExcludes?: boolean;

		/**
		 * The maximum number of results to search for
		 */
		maxResults?: number;

		/**
		 * Whether external files that exclude files, like .gitignore, should be respected.
		 * See the vscode setting `"search.useIgnoreFiles"`.
		 */
		useIgnoreFiles?: boolean;

		/**
		 * Whether global files that exclude files, like .gitignore, should be respected.
		 * See the vscode setting `"search.useGlobalIgnoreFiles"`.
		 */
		useGlobalIgnoreFiles?: boolean;

		/**
		 * Whether symlinks should be followed while searching.
		 * See the vscode setting `"search.followSymlinks"`.
		 */
		followSymlinks?: boolean;

		/**
		 * Interpret files using this encoding.
		 * See the vscode setting `"files.encoding"`
		 */
		encoding?: string;

		/**
		 * Options to specify the size of the result text preview.
		 */
		previewOptions?: TextSearchPreviewOptions;

		/**
		 * Number of lines of context to include before each match.
		 */
		beforeContext?: number;

		/**
		 * Number of lines of context to include after each match.
		 */
		afterContext?: number;
	}

	export namespace workspace {
		/**
		 * Search text in files across all [workspace folders](#workspace.workspaceFolders) in the workspace.
		 * @param query The query parameters for the search - the search string, whether it's case-sensitive, or a regex, or matches whole words.
		 * @param callback A callback, called for each result
		 * @param token A token that can be used to signal cancellation to the underlying search engine.
		 * @return A thenable that resolves when the search is complete.
		 */
		export function findTextInFiles(query: TextSearchQuery, callback: (result: TextSearchResult) => void, token?: CancellationToken): Thenable<TextSearchComplete>;

		/**
		 * Search text in files across all [workspace folders](#workspace.workspaceFolders) in the workspace.
		 * @param query The query parameters for the search - the search string, whether it's case-sensitive, or a regex, or matches whole words.
		 * @param options An optional set of query options. Include and exclude patterns, maxResults, etc.
		 * @param callback A callback, called for each result
		 * @param token A token that can be used to signal cancellation to the underlying search engine.
		 * @return A thenable that resolves when the search is complete.
		 */
		export function findTextInFiles(query: TextSearchQuery, options: FindTextInFilesOptions, callback: (result: TextSearchResult) => void, token?: CancellationToken): Thenable<TextSearchComplete>;
	}

	//#endregion

	//#region diff command: https://github.com/microsoft/vscode/issues/84899

	/**
	 * The contiguous set of modified lines in a diff.
	 */
	export interface LineChange {
		readonly originalStartLineNumber: number;
		readonly originalEndLineNumber: number;
		readonly modifiedStartLineNumber: number;
		readonly modifiedEndLineNumber: number;
	}

	export namespace commands {

		/**
		 * Registers a diff information command that can be invoked via a keyboard shortcut,
		 * a menu item, an action, or directly.
		 *
		 * Diff information commands are different from ordinary [commands](#commands.registerCommand) as
		 * they only execute when there is an active diff editor when the command is called, and the diff
		 * information has been computed. Also, the command handler of an editor command has access to
		 * the diff information.
		 *
		 * @param command A unique identifier for the command.
		 * @param callback A command handler function with access to the [diff information](#LineChange).
		 * @param thisArg The `this` context used when invoking the handler function.
		 * @return Disposable which unregisters this command on disposal.
		 */
		export function registerDiffInformationCommand(command: string, callback: (diff: LineChange[], ...args: any[]) => any, thisArg?: any): Disposable;
	}

	//#endregion

	//#region debug

	/**
	 * A DebugProtocolVariableContainer is an opaque stand-in type for the intersection of the Scope and Variable types defined in the Debug Adapter Protocol.
	 * See https://microsoft.github.io/debug-adapter-protocol/specification#Types_Scope and https://microsoft.github.io/debug-adapter-protocol/specification#Types_Variable.
	 */
	export interface DebugProtocolVariableContainer {
		// Properties: the intersection of DAP's Scope and Variable types.
	}

	/**
	 * A DebugProtocolVariable is an opaque stand-in type for the Variable type defined in the Debug Adapter Protocol.
	 * See https://microsoft.github.io/debug-adapter-protocol/specification#Types_Variable.
	 */
	export interface DebugProtocolVariable {
		// Properties: see details [here](https://microsoft.github.io/debug-adapter-protocol/specification#Base_Protocol_Variable).
	}

	//#endregion



	//#region @joaomoreno: SCM validation

	/**
	 * Represents the validation type of the Source Control input.
	 */
	export enum SourceControlInputBoxValidationType {

		/**
		 * Something not allowed by the rules of a language or other means.
		 */
		Error = 0,

		/**
		 * Something suspicious but allowed.
		 */
		Warning = 1,

		/**
		 * Something to inform about but not a problem.
		 */
		Information = 2
	}

	export interface SourceControlInputBoxValidation {

		/**
		 * The validation message to display.
		 */
		readonly message: string;

		/**
		 * The validation type.
		 */
		readonly type: SourceControlInputBoxValidationType;
	}

	/**
	 * Represents the input box in the Source Control viewlet.
	 */
	export interface SourceControlInputBox {

		/**
		 * A validation function for the input box. It's possible to change
		 * the validation provider simply by setting this property to a different function.
		 */
		validateInput?(value: string, cursorPosition: number): ProviderResult<SourceControlInputBoxValidation | undefined | null>;
	}

	//#endregion

	//#region @joaomoreno: SCM selected provider

	export interface SourceControl {

		/**
		 * Whether the source control is selected.
		 */
		readonly selected: boolean;

		/**
		 * An event signaling when the selection state changes.
		 */
		readonly onDidChangeSelection: Event<boolean>;
	}

	//#endregion

	//#region Terminal data write event https://github.com/microsoft/vscode/issues/78502

	export interface TerminalDataWriteEvent {
		/**
		 * The [terminal](#Terminal) for which the data was written.
		 */
		readonly terminal: Terminal;
		/**
		 * The data being written.
		 */
		readonly data: string;
	}

	namespace window {
		/**
		 * An event which fires when the terminal's child pseudo-device is written to (the shell).
		 * In other words, this provides access to the raw data stream from the process running
		 * within the terminal, including VT sequences.
		 */
		export const onDidWriteTerminalData: Event<TerminalDataWriteEvent>;
	}

	//#endregion

	//#region Terminal dimensions property and change event https://github.com/microsoft/vscode/issues/55718

	/**
	 * An [event](#Event) which fires when a [Terminal](#Terminal)'s dimensions change.
	 */
	export interface TerminalDimensionsChangeEvent {
		/**
		 * The [terminal](#Terminal) for which the dimensions have changed.
		 */
		readonly terminal: Terminal;
		/**
		 * The new value for the [terminal's dimensions](#Terminal.dimensions).
		 */
		readonly dimensions: TerminalDimensions;
	}

	export namespace window {
		/**
		 * An event which fires when the [dimensions](#Terminal.dimensions) of the terminal change.
		 */
		export const onDidChangeTerminalDimensions: Event<TerminalDimensionsChangeEvent>;
	}

	export interface Terminal {
		/**
		 * The current dimensions of the terminal. This will be `undefined` immediately after the
		 * terminal is created as the dimensions are not known until shortly after the terminal is
		 * created.
		 */
		readonly dimensions: TerminalDimensions | undefined;
	}

	//#endregion

	//#region @jrieken -> exclusive document filters

	export interface DocumentFilter {
		readonly exclusive?: boolean;
	}

	//#endregion

	//#region @alexdima - OnEnter enhancement
	export interface OnEnterRule {
		/**
		 * This rule will only execute if the text above the this line matches this regular expression.
		 */
		oneLineAboveText?: RegExp;
	}
	//#endregion

	//#region Tree View: https://github.com/microsoft/vscode/issues/61313 @alexr00
	export interface TreeView<T> extends Disposable {
		reveal(element: T | undefined, options?: { select?: boolean, focus?: boolean, expand?: boolean | number }): Thenable<void>;
	}
	//#endregion

	//#region Tree data provider: https://github.com/microsoft/vscode/issues/111614 @alexr00
	export interface TreeDataProvider<T> {
		resolveTreeItem?(item: TreeItem, element: T, token: CancellationToken): ProviderResult<TreeItem>;
	}
	////#endregion

	//#region Task presentation group: https://github.com/microsoft/vscode/issues/47265
	export interface TaskPresentationOptions {
		/**
		 * Controls whether the task is executed in a specific terminal group using split panes.
		 */
		group?: string;
	}
	//#endregion

	//#region Status bar item with ID and Name: https://github.com/microsoft/vscode/issues/74972

	export namespace window {

		/**
		 * Options to configure the status bar item.
		 */
		export interface StatusBarItemOptions {

			/**
			 * A unique identifier of the status bar item. The identifier
			 * is for example used to allow a user to show or hide the
			 * status bar item in the UI.
			 */
			id: string;

			/**
			 * A human readable name of the status bar item. The name is
			 * for example used as a label in the UI to show or hide the
			 * status bar item.
			 */
			name: string;

			/**
			 * Accessibility information used when screen reader interacts with this status bar item.
			 */
			accessibilityInformation?: AccessibilityInformation;

			/**
			 * The alignment of the status bar item.
			 */
			alignment?: StatusBarAlignment;

			/**
			 * The priority of the status bar item. Higher value means the item should
			 * be shown more to the left.
			 */
			priority?: number;
		}

		/**
		 * Creates a status bar [item](#StatusBarItem).
		 *
		 * @param options The options of the item. If not provided, some default values
		 * will be assumed. For example, the `StatusBarItemOptions.id` will be the id
		 * of the extension and the `StatusBarItemOptions.name` will be the extension name.
		 * @return A new status bar item.
		 */
		export function createStatusBarItem(options?: StatusBarItemOptions): StatusBarItem;
	}

	//#endregion

	//#region Custom editor move https://github.com/microsoft/vscode/issues/86146

	// TODO: Also for custom editor

	export interface CustomTextEditorProvider {

		/**
		 * Handle when the underlying resource for a custom editor is renamed.
		 *
		 * This allows the webview for the editor be preserved throughout the rename. If this method is not implemented,
		 * VS Code will destory the previous custom editor and create a replacement one.
		 *
		 * @param newDocument New text document to use for the custom editor.
		 * @param existingWebviewPanel Webview panel for the custom editor.
		 * @param token A cancellation token that indicates the result is no longer needed.
		 *
		 * @return Thenable indicating that the webview editor has been moved.
		 */
		// eslint-disable-next-line vscode-dts-provider-naming
		moveCustomTextEditor?(newDocument: TextDocument, existingWebviewPanel: WebviewPanel, token: CancellationToken): Thenable<void>;
	}

	//#endregion

	//#region allow QuickPicks to skip sorting: https://github.com/microsoft/vscode/issues/73904

	export interface QuickPick<T extends QuickPickItem> extends QuickInput {
		/**
		 * An optional flag to sort the final results by index of first query match in label. Defaults to true.
		 */
		sortByLabel: boolean;
	}

	//#endregion

	//#region @rebornix: Notebook

	export enum CellKind {
		Markdown = 1,
		Code = 2
	}

	export enum CellOutputKind {
		Text = 1,
		Error = 2,
		Rich = 3
	}

	export interface CellStreamOutput {
		outputKind: CellOutputKind.Text;
		text: string;
	}

	export interface CellErrorOutput {
		outputKind: CellOutputKind.Error;
		/**
		 * Exception Name
		 */
		ename: string;
		/**
		 * Exception Value
		 */
		evalue: string;
		/**
		 * Exception call stack
		 */
		traceback: string[];
	}

	export interface NotebookCellOutputMetadata {
		/**
		 * Additional attributes of a cell metadata.
		 */
		custom?: { [key: string]: any };
	}

	export interface CellDisplayOutput {
		outputKind: CellOutputKind.Rich;
		/**
		 * { mime_type: value }
		 *
		 * Example:
		 * ```json
		 * {
		 *   "outputKind": vscode.CellOutputKind.Rich,
		 *   "data": {
		 *      "text/html": [
		 *          "<h1>Hello</h1>"
		 *       ],
		 *      "text/plain": [
		 *        "<IPython.lib.display.IFrame at 0x11dee3e80>"
		 *      ]
		 *   }
		 * }
		 */
		data: { [key: string]: any; };

		readonly metadata?: NotebookCellOutputMetadata;
	}

	export type CellOutput = CellStreamOutput | CellErrorOutput | CellDisplayOutput;

	export class NotebookCellOutputItem {

		readonly mime: string;
		readonly value: unknown;
		readonly metadata?: Record<string, string | number | boolean>;

		constructor(mime: string, value: unknown, metadata?: Record<string, string | number | boolean>);
	}

	//TODO@jrieken add id?
	export class NotebookCellOutput {

		readonly outputs: NotebookCellOutputItem[];
		readonly metadata?: Record<string, string | number | boolean>;

		constructor(outputs: NotebookCellOutputItem[], metadata?: Record<string, string | number | boolean>);

		//TODO@jrieken HACK to workaround dependency issues...
		toJSON(): any;
	}

	export enum NotebookCellRunState {
		Running = 1,
		Idle = 2,
		Success = 3,
		Error = 4
	}

	export enum NotebookRunState {
		Running = 1,
		Idle = 2
	}

	export interface NotebookCellMetadata {
		/**
		 * Controls whether a cell's editor is editable/readonly.
		 */
		editable?: boolean;

		/**
		 * Controls if the cell is executable.
		 * This metadata is ignored for markdown cell.
		 */
		runnable?: boolean;

		/**
		 * Controls if the cell has a margin to support the breakpoint UI.
		 * This metadata is ignored for markdown cell.
		 */
		breakpointMargin?: boolean;

		/**
		 * Whether the [execution order](#NotebookCellMetadata.executionOrder) indicator will be displayed.
		 * Defaults to true.
		 */
		hasExecutionOrder?: boolean;

		/**
		 * The order in which this cell was executed.
		 */
		executionOrder?: number;

		/**
		 * A status message to be shown in the cell's status bar
		 */
		statusMessage?: string;

		/**
		 * The cell's current run state
		 */
		runState?: NotebookCellRunState;

		/**
		 * If the cell is running, the time at which the cell started running
		 */
		runStartTime?: number;

		/**
		 * The total duration of the cell's last run
		 */
		lastRunDuration?: number;

		/**
		 * Whether a code cell's editor is collapsed
		 */
		inputCollapsed?: boolean;

		/**
		 * Whether a code cell's outputs are collapsed
		 */
		outputCollapsed?: boolean;

		/**
		 * Additional attributes of a cell metadata.
		 */
		custom?: { [key: string]: any };
	}

	export interface NotebookCell {
		readonly index: number;
		readonly notebook: NotebookDocument;
		readonly uri: Uri;
		readonly cellKind: CellKind;
		readonly document: TextDocument;
		readonly language: string;
		outputs: CellOutput[];
		metadata: NotebookCellMetadata;
	}

	export interface NotebookDocumentMetadata {
		/**
		 * Controls if users can add or delete cells
		 * Defaults to true
		 */
		editable?: boolean;

		/**
		 * Controls whether the full notebook can be run at once.
		 * Defaults to true
		 */
		runnable?: boolean;

		/**
		 * Default value for [cell editable metadata](#NotebookCellMetadata.editable).
		 * Defaults to true.
		 */
		cellEditable?: boolean;

		/**
		 * Default value for [cell runnable metadata](#NotebookCellMetadata.runnable).
		 * Defaults to true.
		 */
		cellRunnable?: boolean;

		/**
		 * Default value for [cell hasExecutionOrder metadata](#NotebookCellMetadata.hasExecutionOrder).
		 * Defaults to true.
		 */
		cellHasExecutionOrder?: boolean;

		displayOrder?: GlobPattern[];

		/**
		 * Additional attributes of the document metadata.
		 */
		custom?: { [key: string]: any };

		/**
		 * The document's current run state
		 */
		runState?: NotebookRunState;

		/**
		 * Whether the document is trusted, default to true
		 * When false, insecure outputs like HTML, JavaScript, SVG will not be rendered.
		 */
		trusted?: boolean;
	}

	export interface NotebookDocumentContentOptions {
		/**
		 * Controls if outputs change will trigger notebook document content change and if it will be used in the diff editor
		 * Default to false. If the content provider doesn't persisit the outputs in the file document, this should be set to true.
		 */
		transientOutputs: boolean;

		/**
		 * Controls if a meetadata property change will trigger notebook document content change and if it will be used in the diff editor
		 * Default to false. If the content provider doesn't persisit a metadata property in the file document, it should be set to true.
		 */
		transientMetadata: { [K in keyof NotebookCellMetadata]?: boolean };
	}

	export interface NotebookDocument {
		readonly uri: Uri;
		readonly version: number;
		readonly fileName: string;
		readonly viewType: string;
		readonly isDirty: boolean;
		readonly isUntitled: boolean;
		readonly cells: ReadonlyArray<NotebookCell>;
		readonly contentOptions: NotebookDocumentContentOptions;
		languages: string[];
		metadata: NotebookDocumentMetadata;
	}

	export interface NotebookConcatTextDocument {
		uri: Uri;
		isClosed: boolean;
		dispose(): void;
		onDidChange: Event<void>;
		version: number;
		getText(): string;
		getText(range: Range): string;

		offsetAt(position: Position): number;
		positionAt(offset: number): Position;
		validateRange(range: Range): Range;
		validatePosition(position: Position): Position;

		locationAt(positionOrRange: Position | Range): Location;
		positionAt(location: Location): Position;
		contains(uri: Uri): boolean
	}

	export interface WorkspaceEdit {
		replaceNotebookMetadata(uri: Uri, value: NotebookDocumentMetadata): void;
		replaceNotebookCells(uri: Uri, start: number, end: number, cells: NotebookCellData[], metadata?: WorkspaceEditEntryMetadata): void;
		replaceNotebookCellOutput(uri: Uri, index: number, outputs: (NotebookCellOutput | CellOutput)[], metadata?: WorkspaceEditEntryMetadata): void;
		replaceNotebookCellMetadata(uri: Uri, index: number, cellMetadata: NotebookCellMetadata, metadata?: WorkspaceEditEntryMetadata): void;
	}

	export interface NotebookEditorEdit {
		replaceMetadata(value: NotebookDocumentMetadata): void;
		replaceCells(start: number, end: number, cells: NotebookCellData[]): void;
		replaceCellOutput(index: number, outputs: (NotebookCellOutput | CellOutput)[]): void;
		replaceCellMetadata(index: number, metadata: NotebookCellMetadata): void;
	}

	export interface NotebookCellRange {
		readonly start: number;
		/**
		 * exclusive
		 */
		readonly end: number;
	}

	export enum NotebookEditorRevealType {
		/**
		 * The range will be revealed with as little scrolling as possible.
		 */
		Default = 0,
		/**
		 * The range will always be revealed in the center of the viewport.
		 */
		InCenter = 1,
		/**
		 * If the range is outside the viewport, it will be revealed in the center of the viewport.
		 * Otherwise, it will be revealed with as little scrolling as possible.
		 */
		InCenterIfOutsideViewport = 2,
	}

	export interface NotebookEditor {
		/**
		 * The document associated with this notebook editor.
		 */
		readonly document: NotebookDocument;

		/**
		 * The primary selected cell on this notebook editor.
		 */
		readonly selection?: NotebookCell;


		/**
		 * The current visible ranges in the editor (vertically).
		 */
		readonly visibleRanges: NotebookCellRange[];

		/**
		 * The column in which this editor shows.
		 */
		readonly viewColumn?: ViewColumn;

		/**
		 * Fired when the panel is disposed.
		 */
		readonly onDidDispose: Event<void>;

		/**
		 * Active kernel used in the editor
		 */
		readonly kernel?: NotebookKernel;

		/**
		 * Fired when the output hosting webview posts a message.
		 */
		readonly onDidReceiveMessage: Event<any>;
		/**
		 * Post a message to the output hosting webview.
		 *
		 * Messages are only delivered if the editor is live.
		 *
		 * @param message Body of the message. This must be a string or other json serializable object.
		 */
		postMessage(message: any): Thenable<boolean>;

		/**
		 * Convert a uri for the local file system to one that can be used inside outputs webview.
		 */
		asWebviewUri(localResource: Uri): Uri;

		/**
		 * Perform an edit on the notebook associated with this notebook editor.
		 *
		 * The given callback-function is invoked with an [edit-builder](#NotebookEditorEdit) which must
		 * be used to make edits. Note that the edit-builder is only valid while the
		 * callback executes.
		 *
		 * @param callback A function which can create edits using an [edit-builder](#NotebookEditorEdit).
		 * @return A promise that resolves with a value indicating if the edits could be applied.
		 */
		edit(callback: (editBuilder: NotebookEditorEdit) => void): Thenable<boolean>;

		setDecorations(decorationType: NotebookEditorDecorationType, range: NotebookCellRange): void;

		revealRange(range: NotebookCellRange, revealType?: NotebookEditorRevealType): void;
	}

	export interface NotebookOutputSelector {
		mimeTypes?: string[];
	}

	export interface NotebookRenderRequest {
		output: CellDisplayOutput;
		mimeType: string;
		outputId: string;
	}

	export interface NotebookDocumentMetadataChangeEvent {
		readonly document: NotebookDocument;
	}

	export interface NotebookCellsChangeData {
		readonly start: number;
		readonly deletedCount: number;
		readonly deletedItems: NotebookCell[];
		readonly items: NotebookCell[];
	}

	export interface NotebookCellsChangeEvent {

		/**
		 * The affected document.
		 */
		readonly document: NotebookDocument;
		readonly changes: ReadonlyArray<NotebookCellsChangeData>;
	}

	export interface NotebookCellMoveEvent {

		/**
		 * The affected document.
		 */
		readonly document: NotebookDocument;
		readonly index: number;
		readonly newIndex: number;
	}

	export interface NotebookCellOutputsChangeEvent {

		/**
		 * The affected document.
		 */
		readonly document: NotebookDocument;
		readonly cells: NotebookCell[];
	}

	export interface NotebookCellLanguageChangeEvent {

		/**
		 * The affected document.
		 */
		readonly document: NotebookDocument;
		readonly cell: NotebookCell;
		readonly language: string;
	}

	export interface NotebookCellMetadataChangeEvent {
		readonly document: NotebookDocument;
		readonly cell: NotebookCell;
	}

	export interface NotebookEditorSelectionChangeEvent {
		readonly notebookEditor: NotebookEditor;
		readonly selection?: NotebookCell;
	}

	export interface NotebookEditorVisibleRangesChangeEvent {
		readonly notebookEditor: NotebookEditor;
		readonly visibleRanges: ReadonlyArray<NotebookCellRange>;
	}

	export interface NotebookCellData {
		readonly cellKind: CellKind;
		readonly source: string;
		readonly language: string;
		readonly outputs: CellOutput[];
		readonly metadata: NotebookCellMetadata | undefined;
	}

	export interface NotebookData {
		readonly cells: NotebookCellData[];
		readonly languages: string[];
		readonly metadata: NotebookDocumentMetadata;
	}

	interface NotebookDocumentContentChangeEvent {

		/**
		 * The document that the edit is for.
		 */
		readonly document: NotebookDocument;
	}

	interface NotebookDocumentEditEvent {

		/**
		 * The document that the edit is for.
		 */
		readonly document: NotebookDocument;

		/**
		 * Undo the edit operation.
		 *
		 * This is invoked by VS Code when the user undoes this edit. To implement `undo`, your
		 * extension should restore the document and editor to the state they were in just before this
		 * edit was added to VS Code's internal edit stack by `onDidChangeCustomDocument`.
		 */
		undo(): Thenable<void> | void;

		/**
		 * Redo the edit operation.
		 *
		 * This is invoked by VS Code when the user redoes this edit. To implement `redo`, your
		 * extension should restore the document and editor to the state they were in just after this
		 * edit was added to VS Code's internal edit stack by `onDidChangeCustomDocument`.
		 */
		redo(): Thenable<void> | void;

		/**
		 * Display name describing the edit.
		 *
		 * This will be shown to users in the UI for undo/redo operations.
		 */
		readonly label?: string;
	}

	interface NotebookDocumentBackup {
		/**
		 * Unique identifier for the backup.
		 *
		 * This id is passed back to your extension in `openNotebook` when opening a notebook editor from a backup.
		 */
		readonly id: string;

		/**
		 * Delete the current backup.
		 *
		 * This is called by VS Code when it is clear the current backup is no longer needed, such as when a new backup
		 * is made or when the file is saved.
		 */
		delete(): void;
	}

	interface NotebookDocumentBackupContext {
		readonly destination: Uri;
	}

	interface NotebookDocumentOpenContext {
		readonly backupId?: string;
	}

	/**
	 * Communication object passed to the {@link NotebookContentProvider} and
	 * {@link NotebookOutputRenderer} to communicate with the webview.
	 */
	export interface NotebookCommunication {
		/**
		 * ID of the editor this object communicates with. A single notebook
		 * document can have multiple attached webviews and editors, when the
		 * notebook is split for instance. The editor ID lets you differentiate
		 * between them.
		 */
		readonly editorId: string;

		/**
		 * Fired when the output hosting webview posts a message.
		 */
		readonly onDidReceiveMessage: Event<any>;
		/**
		 * Post a message to the output hosting webview.
		 *
		 * Messages are only delivered if the editor is live.
		 *
		 * @param message Body of the message. This must be a string or other json serializable object.
		 */
		postMessage(message: any): Thenable<boolean>;

		/**
		 * Convert a uri for the local file system to one that can be used inside outputs webview.
		 */
		asWebviewUri(localResource: Uri): Uri;
	}

	export interface NotebookContentProvider {
		readonly options?: NotebookDocumentContentOptions;
		readonly onDidChangeNotebookContentOptions?: Event<NotebookDocumentContentOptions>;
		readonly onDidChangeNotebook: Event<NotebookDocumentContentChangeEvent | NotebookDocumentEditEvent>;

		/**
		 * Content providers should always use [file system providers](#FileSystemProvider) to
		 * resolve the raw content for `uri` as the resouce is not necessarily a file on disk.
		 */
		// eslint-disable-next-line vscode-dts-provider-naming
		openNotebook(uri: Uri, openContext: NotebookDocumentOpenContext): NotebookData | Promise<NotebookData>;
		// eslint-disable-next-line vscode-dts-provider-naming
		// eslint-disable-next-line vscode-dts-cancellation
		resolveNotebook(document: NotebookDocument, webview: NotebookCommunication): Promise<void>;
		// eslint-disable-next-line vscode-dts-provider-naming
		saveNotebook(document: NotebookDocument, cancellation: CancellationToken): Promise<void>;
		// eslint-disable-next-line vscode-dts-provider-naming
		saveNotebookAs(targetResource: Uri, document: NotebookDocument, cancellation: CancellationToken): Promise<void>;
		// eslint-disable-next-line vscode-dts-provider-naming
		backupNotebook(document: NotebookDocument, context: NotebookDocumentBackupContext, cancellation: CancellationToken): Promise<NotebookDocumentBackup>;
	}

	export interface NotebookKernel {
		readonly id?: string;
		label: string;
		description?: string;
		detail?: string;
		isPreferred?: boolean;
		preloads?: Uri[];
		executeCell(document: NotebookDocument, cell: NotebookCell): void;
		cancelCellExecution(document: NotebookDocument, cell: NotebookCell): void;
		executeAllCells(document: NotebookDocument): void;
		cancelAllCellsExecution(document: NotebookDocument): void;
	}

	export type NotebookFilenamePattern = GlobPattern | { include: GlobPattern; exclude: GlobPattern };

	export interface NotebookDocumentFilter {
		viewType?: string | string[];
		filenamePattern?: NotebookFilenamePattern;
	}

	export interface NotebookKernelProvider<T extends NotebookKernel = NotebookKernel> {
		onDidChangeKernels?: Event<NotebookDocument | undefined>;
		provideKernels(document: NotebookDocument, token: CancellationToken): ProviderResult<T[]>;
		resolveKernel?(kernel: T, document: NotebookDocument, webview: NotebookCommunication, token: CancellationToken): ProviderResult<void>;
	}

	/**
	 * Represents the alignment of status bar items.
	 */
	export enum NotebookCellStatusBarAlignment {

		/**
		 * Aligned to the left side.
		 */
		Left = 1,

		/**
		 * Aligned to the right side.
		 */
		Right = 2
	}

	export interface NotebookCellStatusBarItem {
		readonly cell: NotebookCell;
		readonly alignment: NotebookCellStatusBarAlignment;
		readonly priority?: number;
		text: string;
		tooltip: string | undefined;
		command: string | Command | undefined;
		accessibilityInformation?: AccessibilityInformation;
		show(): void;
		hide(): void;
		dispose(): void;
	}

	export interface NotebookDecorationRenderOptions {
		backgroundColor?: string | ThemeColor;
		borderColor?: string | ThemeColor;
		top: ThemableDecorationAttachmentRenderOptions;
	}

	export interface NotebookEditorDecorationType {
		readonly key: string;
		dispose(): void;
	}

	export interface NotebookDocumentShowOptions {
		viewColumn?: ViewColumn;
		preserveFocus?: boolean;
		preview?: boolean;
		selection?: NotebookCellRange;
	}


	export namespace notebook {
		export function registerNotebookContentProvider(
			notebookType: string,
			provider: NotebookContentProvider,
			options?: NotebookDocumentContentOptions & {
				/**
				 * Not ready for production or development use yet.
				 */
				viewOptions?: {
					displayName: string;
					filenamePattern: NotebookFilenamePattern[];
					exclusive?: boolean;
				};
			}
		): Disposable;

		export function registerNotebookKernelProvider(
			selector: NotebookDocumentFilter,
			provider: NotebookKernelProvider
		): Disposable;

		export function createNotebookEditorDecorationType(options: NotebookDecorationRenderOptions): NotebookEditorDecorationType;
		export function openNotebookDocument(uri: Uri, viewType?: string): Promise<NotebookDocument>;
		export const onDidOpenNotebookDocument: Event<NotebookDocument>;
		export const onDidCloseNotebookDocument: Event<NotebookDocument>;
		export const onDidSaveNotebookDocument: Event<NotebookDocument>;

		/**
		 * All currently known notebook documents.
		 */
		export const notebookDocuments: ReadonlyArray<NotebookDocument>;
		export const onDidChangeNotebookDocumentMetadata: Event<NotebookDocumentMetadataChangeEvent>;
		export const onDidChangeNotebookCells: Event<NotebookCellsChangeEvent>;
		export const onDidChangeCellOutputs: Event<NotebookCellOutputsChangeEvent>;
		export const onDidChangeCellLanguage: Event<NotebookCellLanguageChangeEvent>;
		export const onDidChangeCellMetadata: Event<NotebookCellMetadataChangeEvent>;
		/**
		 * Create a document that is the concatenation of all  notebook cells. By default all code-cells are included
		 * but a selector can be provided to narrow to down the set of cells.
		 *
		 * @param notebook
		 * @param selector
		 */
		export function createConcatTextDocument(notebook: NotebookDocument, selector?: DocumentSelector): NotebookConcatTextDocument;

		export const onDidChangeActiveNotebookKernel: Event<{ document: NotebookDocument, kernel: NotebookKernel | undefined }>;

		/**
		 * Creates a notebook cell status bar [item](#NotebookCellStatusBarItem).
		 * It will be disposed automatically when the notebook document is closed or the cell is deleted.
		 *
		 * @param cell The cell on which this item should be shown.
		 * @param alignment The alignment of the item.
		 * @param priority The priority of the item. Higher values mean the item should be shown more to the left.
		 * @return A new status bar item.
		 */
		export function createCellStatusBarItem(cell: NotebookCell, alignment?: NotebookCellStatusBarAlignment, priority?: number): NotebookCellStatusBarItem;
	}

	export namespace window {
		export const visibleNotebookEditors: NotebookEditor[];
		export const onDidChangeVisibleNotebookEditors: Event<NotebookEditor[]>;
		export const activeNotebookEditor: NotebookEditor | undefined;
		export const onDidChangeActiveNotebookEditor: Event<NotebookEditor | undefined>;
		export const onDidChangeNotebookEditorSelection: Event<NotebookEditorSelectionChangeEvent>;
		export const onDidChangeNotebookEditorVisibleRanges: Event<NotebookEditorVisibleRangesChangeEvent>;
		export function showNotebookDocument(document: NotebookDocument, options?: NotebookDocumentShowOptions): Promise<NotebookEditor>;
	}

	//#endregion

	//#region https://github.com/microsoft/vscode/issues/39441

	export interface CompletionItem {
		/**
		 * Will be merged into CompletionItem#label
		 */
		label2?: CompletionItemLabel;
	}

	export interface CompletionItemLabel {
		/**
		 * The function or variable. Rendered leftmost.
		 */
		name: string;

		/**
		 * The parameters without the return type. Render after `name`.
		 */
		parameters?: string;

		/**
		 * The fully qualified name, like package name or file path. Rendered after `signature`.
		 */
		qualifier?: string;

		/**
		 * The return-type of a function or type of a property/variable. Rendered rightmost.
		 */
		type?: string;
	}

	//#endregion

	//#region @eamodio - timeline: https://github.com/microsoft/vscode/issues/84297

	export class TimelineItem {
		/**
		 * A timestamp (in milliseconds since 1 January 1970 00:00:00) for when the timeline item occurred.
		 */
		timestamp: number;

		/**
		 * A human-readable string describing the timeline item.
		 */
		label: string;

		/**
		 * Optional id for the timeline item. It must be unique across all the timeline items provided by this source.
		 *
		 * If not provided, an id is generated using the timeline item's timestamp.
		 */
		id?: string;

		/**
		 * The icon path or [ThemeIcon](#ThemeIcon) for the timeline item.
		 */
		iconPath?: Uri | { light: Uri; dark: Uri; } | ThemeIcon;

		/**
		 * A human readable string describing less prominent details of the timeline item.
		 */
		description?: string;

		/**
		 * The tooltip text when you hover over the timeline item.
		 */
		detail?: string;

		/**
		 * The [command](#Command) that should be executed when the timeline item is selected.
		 */
		command?: Command;

		/**
		 * Context value of the timeline item. This can be used to contribute specific actions to the item.
		 * For example, a timeline item is given a context value as `commit`. When contributing actions to `timeline/item/context`
		 * using `menus` extension point, you can specify context value for key `timelineItem` in `when` expression like `timelineItem == commit`.
		 * ```
		 *	"contributes": {
		 *		"menus": {
		 *			"timeline/item/context": [
		 *				{
		 *					"command": "extension.copyCommitId",
		 *					"when": "timelineItem == commit"
		 *				}
		 *			]
		 *		}
		 *	}
		 * ```
		 * This will show the `extension.copyCommitId` action only for items where `contextValue` is `commit`.
		 */
		contextValue?: string;

		/**
		 * Accessibility information used when screen reader interacts with this timeline item.
		 */
		accessibilityInformation?: AccessibilityInformation;

		/**
		 * @param label A human-readable string describing the timeline item
		 * @param timestamp A timestamp (in milliseconds since 1 January 1970 00:00:00) for when the timeline item occurred
		 */
		constructor(label: string, timestamp: number);
	}

	export interface TimelineChangeEvent {
		/**
		 * The [uri](#Uri) of the resource for which the timeline changed.
		 */
		uri: Uri;

		/**
		 * A flag which indicates whether the entire timeline should be reset.
		 */
		reset?: boolean;
	}

	export interface Timeline {
		readonly paging?: {
			/**
			 * A provider-defined cursor specifying the starting point of timeline items which are after the ones returned.
			 * Use `undefined` to signal that there are no more items to be returned.
			 */
			readonly cursor: string | undefined;
		};

		/**
		 * An array of [timeline items](#TimelineItem).
		 */
		readonly items: readonly TimelineItem[];
	}

	export interface TimelineOptions {
		/**
		 * A provider-defined cursor specifying the starting point of the timeline items that should be returned.
		 */
		cursor?: string;

		/**
		 * An optional maximum number timeline items or the all timeline items newer (inclusive) than the timestamp or id that should be returned.
		 * If `undefined` all timeline items should be returned.
		 */
		limit?: number | { timestamp: number; id?: string; };
	}

	export interface TimelineProvider {
		/**
		 * An optional event to signal that the timeline for a source has changed.
		 * To signal that the timeline for all resources (uris) has changed, do not pass any argument or pass `undefined`.
		 */
		onDidChange?: Event<TimelineChangeEvent | undefined>;

		/**
		 * An identifier of the source of the timeline items. This can be used to filter sources.
		 */
		readonly id: string;

		/**
		 * A human-readable string describing the source of the timeline items. This can be used as the display label when filtering sources.
		 */
		readonly label: string;

		/**
		 * Provide [timeline items](#TimelineItem) for a [Uri](#Uri).
		 *
		 * @param uri The [uri](#Uri) of the file to provide the timeline for.
		 * @param options A set of options to determine how results should be returned.
		 * @param token A cancellation token.
		 * @return The [timeline result](#TimelineResult) or a thenable that resolves to such. The lack of a result
		 * can be signaled by returning `undefined`, `null`, or an empty array.
		 */
		provideTimeline(uri: Uri, options: TimelineOptions, token: CancellationToken): ProviderResult<Timeline>;
	}

	export namespace workspace {
		/**
		 * Register a timeline provider.
		 *
		 * Multiple providers can be registered. In that case, providers are asked in
		 * parallel and the results are merged. A failing provider (rejected promise or exception) will
		 * not cause a failure of the whole operation.
		 *
		 * @param scheme A scheme or schemes that defines which documents this provider is applicable to. Can be `*` to target all documents.
		 * @param provider A timeline provider.
		 * @return A [disposable](#Disposable) that unregisters this provider when being disposed.
		*/
		export function registerTimelineProvider(scheme: string | string[], provider: TimelineProvider): Disposable;
	}

	//#endregion

	//#region https://github.com/microsoft/vscode/issues/91555

	export enum StandardTokenType {
		Other = 0,
		Comment = 1,
		String = 2,
		RegEx = 4
	}

	export interface TokenInformation {
		type: StandardTokenType;
		range: Range;
	}

	export namespace languages {
		export function getTokenInformationAtPosition(document: TextDocument, position: Position): Promise<TokenInformation>;
		/**
		 * Register a inline hints provider.
		 *
		 * Multiple providers can be registered for a language. In that case providers are sorted
		 * by their [score](#languages.match) and the best-matching provider is used. Failure
		 * of the selected provider will cause a failure of the whole operation.
		 *
		 * @param selector A selector that defines the documents this provider is applicable to.
		 * @param provider An on type inline hints provider.
		 * @return A [disposable](#Disposable) that unregisters this provider when being disposed.
		 */
		export function registerInlineHintsProvider(selector: DocumentSelector, provider: InlineHintsProvider): Disposable;
	}

	//#endregion

	//#region https://github.com/microsoft/vscode/issues/104436

	export enum ExtensionRuntime {
		/**
		 * The extension is running in a NodeJS extension host. Runtime access to NodeJS APIs is available.
		 */
		Node = 1,
		/**
		 * The extension is running in a Webworker extension host. Runtime access is limited to Webworker APIs.
		 */
		Webworker = 2
	}

	export interface ExtensionContext {
		readonly extensionRuntime: ExtensionRuntime;
	}

	//#endregion


	//#region https://github.com/microsoft/vscode/issues/102091

	export interface TextDocument {

		/**
		 * The [notebook](#NotebookDocument) that contains this document as a notebook cell or `undefined` when
		 * the document is not contained by a notebook (this should be the more frequent case).
		 */
		notebook: NotebookDocument | undefined;
	}
	//#endregion

	//#region https://github.com/microsoft/vscode/issues/107467
	/*
		General activation events:
			- `onLanguage:*` most test extensions will want to activate when their
				language is opened to provide code lenses.
			- `onTests:*` new activation event very simiular to `workspaceContains`,
				but only fired when the user wants to run tests or opens the test explorer.
	*/
	export namespace test {
		/**
		 * Registers a provider that discovers tests for the given document
		 * selectors. It is activated when either tests need to be enumerated, or
		 * a document matching the selector is opened.
		 */
		export function registerTestProvider<T extends TestItem>(testProvider: TestProvider<T>): Disposable;

		/**
		 * Runs tests with the given options. If no options are given, then
		 * all tests are run. Returns the resulting test run.
		 */
		export function runTests<T extends TestItem>(options: TestRunOptions<T>, cancellationToken?: CancellationToken): Thenable<void>;

		/**
		 * Returns an observer that retrieves tests in the given workspace folder.
		 */
		export function createWorkspaceTestObserver(workspaceFolder: WorkspaceFolder): TestObserver;

		/**
		 * Returns an observer that retrieves tests in the given text document.
		 */
		export function createDocumentTestObserver(document: TextDocument): TestObserver;
	}

	export interface TestObserver {
		/**
		 * List of tests returned by test provider for files in the workspace.
		 */
		readonly tests: ReadonlyArray<TestItem>;

		/**
		 * An event that fires when an existing test in the collection changes, or
		 * null if a top-level test was added or removed. When fired, the consumer
		 * should check the test item and all its children for changes.
		 */
		readonly onDidChangeTest: Event<TestChangeEvent>;

		/**
		 * An event the fires when all test providers have signalled that the tests
		 * the observer references have been discovered. Providers may continue to
		 * watch for changes and cause {@link onDidChangeTest} to fire as files
		 * change, until the observer is disposed.
		 *
		 * @todo as below
		 */
		readonly onDidDiscoverInitialTests: Event<void>;

		/**
		 * Dispose of the observer, allowing VS Code to eventually tell test
		 * providers that they no longer need to update tests.
		 */
		dispose(): void;
	}

	export interface TestChangeEvent {
		/**
		 * List of all tests that are newly added.
		 */
		readonly added: ReadonlyArray<TestItem>;

		/**
		 * List of existing tests that have updated.
		 */
		readonly updated: ReadonlyArray<TestItem>;

		/**
		 * List of existing tests that have been removed.
		 */
		readonly removed: ReadonlyArray<TestItem>;

		/**
		 * Highest node in the test tree under which changes were made. This can
		 * be easily plugged into events like the TreeDataProvider update event.
		 */
		readonly commonChangeAncestor: TestItem | null;
	}

	/**
	 * Tree of tests returned from the provide methods in the {@link TestProvider}.
	 */
	export interface TestHierarchy<T extends TestItem> {
		/**
		 * Root node for tests. The `testRoot` instance must not be replaced over
		 * the lifespan of the TestHierarchy, since you will need to reference it
		 * in `onDidChangeTest` when a test is added or removed.
		 */
		readonly root: T;

		/**
		 * An event that fires when an existing test under the `root` changes.
		 * This can be a result of a state change in a test run, a property update,
		 * or an update to its children. Changes made to tests will not be visible
		 * to {@link TestObserver} instances until this event is fired.
		 *
		 * This will signal a change recursively to all children of the given node.
		 * For example, firing the event with the {@link testRoot} will refresh
		 * all tests.
		 */
		readonly onDidChangeTest: Event<T>;

		/**
		 * Promise that should be resolved when all tests that are initially
		 * defined have been discovered. The provider should continue to watch for
		 * changes and fire `onDidChangeTest` until the hierarchy is disposed.
		 */
		readonly discoveredInitialTests?: Thenable<unknown>;

		/**
		 * Dispose will be called when there are no longer observers interested
		 * in the hierarchy.
		 */
		dispose(): void;
	}

	/**
	 * Discovers and provides tests. It's expected that the TestProvider will
	 * ambiently listen to {@link vscode.window.onDidChangeVisibleTextEditors} to
	 * provide test information about the open files for use in code lenses and
	 * other file-specific UI.
	 *
	 * Additionally, the UI may request it to discover tests for the workspace
	 * via `addWorkspaceTests`.
	 *
	 * @todo rename from provider
	 */
	export interface TestProvider<T extends TestItem = TestItem> {
		/**
		 * Requests that tests be provided for the given workspace. This will
		 * generally be called when tests need to be enumerated for the
		 * workspace.
		 *
		 * It's guaranteed that this method will not be called again while
		 * there is a previous undisposed watcher for the given workspace folder.
		 */
		// eslint-disable-next-line vscode-dts-provider-naming
		createWorkspaceTestHierarchy?(workspace: WorkspaceFolder): TestHierarchy<T> | undefined;

		/**
		 * Requests that tests be provided for the given document. This will
		 * be called when tests need to be enumerated for a single open file,
		 * for instance by code lens UI.
		 */
		// eslint-disable-next-line vscode-dts-provider-naming
		createDocumentTestHierarchy?(document: TextDocument): TestHierarchy<T> | undefined;

		/**
		 * Starts a test run. This should cause {@link onDidChangeTest} to
		 * fire with update test states during the run.
		 * @todo this will eventually need to be able to return a summary report, coverage for example.
		 */
		// eslint-disable-next-line vscode-dts-provider-naming
		runTests?(options: TestRunOptions<T>, cancellationToken: CancellationToken): ProviderResult<void>;
	}

	/**
	 * Options given to `TestProvider.runTests`
	 */
	export interface TestRunOptions<T extends TestItem = TestItem> {
		/**
		 * Array of specific tests to run. The {@link TestProvider.testRoot} may
		 * be provided as an indication to run all tests.
		 */
		tests: T[];

		/**
		 * Whether or not tests in this run should be debugged.
		 */
		debug: boolean;
	}

	/**
	 * A test item is an item shown in the "test explorer" view. It encompasses
	 * both a suite and a test, since they have almost or identical capabilities.
	 */
	export interface TestItem {
		/**
		 * Display name describing the test case.
		 */
		label: string;

		/**
		 * Optional description that appears next to the label.
		 */
		description?: string;

		/**
		 * Whether this test item can be run individually, defaults to `true`
		 * if not provided.
		 *
		 * In some cases, like Go's tests, test can have children but these
		 * children cannot be run independently.
		 */
		runnable?: boolean;

		/**
		 * Whether this test item can be debugged. Defaults to `false` if not provided.
		 */
		debuggable?: boolean;

		/**
		 * VS Code location.
		 */
		location?: Location;

		/**
		 * Optional list of nested tests for this item.
		 */
		children?: TestItem[];

		/**
		 * Test run state. Will generally be {@link TestRunState.Unset} by
		 * default.
		 */
		state: TestState;
	}

	export enum TestRunState {
		// Initial state
		Unset = 0,
		// Test will be run, but is not currently running.
		Queued = 1,
		// Test is currently running
		Running = 2,
		// Test run has passed
		Passed = 3,
		// Test run has failed (on an assertion)
		Failed = 4,
		// Test run has been skipped
		Skipped = 5,
		// Test run failed for some other reason (compilation error, timeout, etc)
		Errored = 6
	}

	/**
	 * TestState includes a test and its run state. This is included in the
	 * {@link TestItem} and is immutable; it should be replaced in th TestItem
	 * in order to update it. This allows consumers to quickly and easily check
	 * for changes via object identity.
	 */
	export class TestState {
		/**
		 * Current state of the test.
		 */
		readonly runState: TestRunState;

		/**
		 * Optional duration of the test run, in milliseconds.
		 */
		readonly duration?: number;

		/**
		 * Associated test run message. Can, for example, contain assertion
		 * failure information if the test fails.
		 */
		readonly messages: ReadonlyArray<Readonly<TestMessage>>;

		/**
		 * @param state Run state to hold in the test state
		 * @param messages List of associated messages for the test
		 * @param duration Length of time the test run took, if appropriate.
		 */
		constructor(runState: TestRunState, messages?: TestMessage[], duration?: number);
	}

	/**
	 * Represents the severity of test messages.
	 */
	export enum TestMessageSeverity {
		Error = 0,
		Warning = 1,
		Information = 2,
		Hint = 3
	}

	/**
	 * Message associated with the test state. Can be linked to a specific
	 * source range -- useful for assertion failures, for example.
	 */
	export interface TestMessage {
		/**
		 * Human-readable message text to display.
		 */
		message: string | MarkdownString;

		/**
		 * Message severity. Defaults to "Error", if not provided.
		 */
		severity?: TestMessageSeverity;

		/**
		 * Expected test output. If given with `actual`, a diff view will be shown.
		 */
		expectedOutput?: string;

		/**
		 * Actual test output. If given with `actual`, a diff view will be shown.
		 */
		actualOutput?: string;

		/**
		 * Associated file location.
		 */
		location?: Location;
	}

	/**
	 * Additional metadata about the uri being opened
	 */
	interface OpenExternalUriContext {

	}

	//#endregion

	//#region Opener service (https://github.com/microsoft/vscode/issues/109277)

	/**
	 * Handles opening external uris.
	 *
	 * An extension can use this to open a `http` link to a webserver inside of VS Code instead of
	 * having the link be opened by the webbrowser.
	 *
	 * Currently openers may only be registered for `http` and `https` uris.
	 */
	export interface ExternalUriOpener {

		/**
		 * Try to open a given uri.
		 *
		 * @param uri The uri to open. This uri may have been transformed by port forwarding. To access
		 * the original uri that triggered the open, use `ctx.original`.
		 * @param ctx Additional metadata about the triggered open.
		 * @param token Cancellation token.
		 *
		 * @return Optional command that opens the uri. If no command is returned, VS Code will
		 * continue checking to see if any other openers are available.
		 *
		 * This command is given the resolved uri to open. This may be different from the original `uri` due
		 * to port forwarding.
		 *
		 * If multiple openers are available for a given uri, then the `Command.title` is shown in the UI.
		 */
		openExternalUri(uri: Uri, ctx: OpenExternalUriContext, token: CancellationToken): ProviderResult<Command>;
	}

	namespace window {
		/**
		 * Register a new `ExternalUriOpener`.
		 *
		 * When a uri is about to be opened, an `onUriOpen:SCHEME` activation event is fired.
		 *
		 * @param schemes List of uri schemes the opener is triggered for. Currently only `http`
		 * and `https` are supported.
		 * @param opener Opener to register.
		 *
		* @returns Disposable that unregisters the opener.
		 */
		export function registerExternalUriOpener(schemes: readonly string[], opener: ExternalUriOpener,): Disposable;
	}

	//#endregion

<<<<<<< HEAD
	export interface ThemableDecorationAttachmentRenderOptions {
		/**
		 * CSS styling property that will be applied to the decoration attachment.
		 */
		fontSize?: string;
		/**
		 * CSS styling property that will be applied to the decoration attachment.
		 */
		fontFamily?: string;
		/**
		 * CSS styling property that will be applied to the decoration attachment.
		 */
		padding?: string;
	}

	/**
	 * Inline hint information.
	 */
	export class InlineHint {
		/**
		 * The text of the hint.
		 */
		text: string;
		/**
		 * The position of the hint.
		 */
		position: Position;
		/**
		 * Whitespace before the hint.
		 */
		whitespaceBefore?: boolean;
		/**
		 * Whitespace after the hint.
		 */
		whitespaceAfter?: boolean;

		/**
		 * Creates a new inline hint information object.
		 *
		 * @param text The text of the parameter.
		 * @param position The position of the argument.
		 * @param whitespaceBefore Whitespace before the hint.
		 * @param whitespaceAfter TWhitespace after the hint.
		 */
		constructor(text: string, position: Position, whitespaceBefore?: boolean, whitespaceAfter?: boolean);
	}

	/**
	 * The document formatting provider interface defines the contract between extensions and
	 * the inline hints feature.
	 */
	export interface InlineHintsProvider {
		/**
		 * @param model The document in which the command was invoked.
		 * @param token A cancellation token.
		 *
		 * @return A list of arguments labels or a thenable that resolves to such.
		 */
		provideInlineHints(model: TextDocument, range: Range, token: CancellationToken): ProviderResult<InlineHint[]>;
=======
	/**
	 * Represents a storage utility for secrets, information that is
	 * sensitive.
	 */
	export interface SecretStorage {
		/**
		 * Retrieve a secret that was stored with key. Returns undefined if there
		 * is no password matching that key.
		 * @param key The key the password was stored under.
		 * @returns The stored value or `undefined`.
		 */
		get(key: string): Thenable<string | undefined>;

		/**
		 * Store a secret under a given key.
		 * @param key The key to store the password under.
		 * @param value The password.
		 */
		set(key: string, value: string): Thenable<void>;

		/**
		 * Remove a secret from storage.
		 * @param key The key the password was stored under.
		 */
		delete(key: string): Thenable<void>;

		/**
		 * Fires when a secret is set or deleted.
		 */
		onDidChange: Event<void>;
	}

	export interface ExtensionContext {
		secrets: SecretStorage;
>>>>>>> 175e2c0b
	}
}<|MERGE_RESOLUTION|>--- conflicted
+++ resolved
@@ -2371,7 +2371,6 @@
 
 	//#endregion
 
-<<<<<<< HEAD
 	export interface ThemableDecorationAttachmentRenderOptions {
 		/**
 		 * CSS styling property that will be applied to the decoration attachment.
@@ -2431,7 +2430,7 @@
 		 * @return A list of arguments labels or a thenable that resolves to such.
 		 */
 		provideInlineHints(model: TextDocument, range: Range, token: CancellationToken): ProviderResult<InlineHint[]>;
-=======
+  }
 	/**
 	 * Represents a storage utility for secrets, information that is
 	 * sensitive.
@@ -2466,6 +2465,5 @@
 
 	export interface ExtensionContext {
 		secrets: SecretStorage;
->>>>>>> 175e2c0b
 	}
 }