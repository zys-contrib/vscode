--- conflicted
+++ resolved
@@ -335,11 +335,6 @@
 		"@types/lodash.throttle": "^4.1.3",
 		"@types/markdown-it": "0.0.2",
 		"@types/node": "^12.11.7",
-		"lodash.throttle": "^4.1.1",
-<<<<<<< HEAD
-		"typescript": "^3.7.3"
-=======
-		"vscode": "^1.1.10"
->>>>>>> 5e3dfd3b
+		"lodash.throttle": "^4.1.1"
 	}
 }